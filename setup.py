--- conflicted
+++ resolved
@@ -8,28 +8,6 @@
     long_description = fh.read()
 
 setup(
-<<<<<<< HEAD
-	name='metas_b_least',
-	version='0.2.1',
-	author='Michael Wollensack',
-	author_email='michael.wollensack@metas.ch',
-	description='METAS B LEAST is a Python implementation of the B LEAST program of the ISO 6143:2001 norm',
-	long_description=open('README.md').read(),
-	long_description_content_type='text/markdown',
-	url='https://github.com/wollmich/metas-b-least',
-	packages=find_packages(),
-	classifiers=[
-		'Programming Language :: Python :: 3',
-		'License :: OSI Approved :: MIT License',
-		'Operating System :: OS Independent',
-	],
-	install_requires=[
-		'numpy',
-		'scipy',
-		'matplotlib'
-	],
-	include_package_data=True,
-=======
     name='metas_b_least',
     version='0.4.0',
     author='Michael Wollensack',
@@ -51,5 +29,4 @@
         'matplotlib'
     ],
     include_package_data=True,
->>>>>>> 111f28a9
 )