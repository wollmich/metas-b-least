--- conflicted
+++ resolved
@@ -334,6 +334,19 @@
     #print(np.sum(f*f))
     return f
 
+def _b_jacobian1(params, cal_data, b_scale, func):
+    b = params*b_scale
+    ux = cal_data[:, 1]
+    y = cal_data[:, 2]
+    uy = cal_data[:, 3]
+    f = func(y, b)
+    dg_dx = -1
+    dg_dy = f[1]
+    ug = np.sqrt((dg_dx*ux)**2 + (dg_dy*uy)**2)
+    dh_db = np.array([dg_dbi/ug for dg_dbi in f[2]]).T
+    dh_dp = dh_db*b_scale
+    return dh_dp
+
 def _b_jacobian2(params, cal_data, y2_b_scale, func):  # pylint: disable=R0914
     n = cal_data.shape[0]
     nb = y2_b_scale.shape[0] - n
@@ -358,35 +371,7 @@
         jacobi[n+i, i] = dy2_dy2 * y2_scale[i] / uy[i]
     return jacobi
 
-def _b_jacobian(params, cal_data, b_scale, func):
-	b = params*b_scale
-	ux = cal_data[:, 1]
-	y = cal_data[:, 2]
-	uy = cal_data[:, 3]
-	f = func(y, b)
-	dg_dx = -1
-	dg_dy = f[1]
-	ug = np.sqrt((dg_dx*ux)**2 + (dg_dy*uy)**2)
-	dh_db = np.array([dg_dbi/ug for dg_dbi in f[2]]).T
-	dh_dp = dh_db*b_scale;
-	return dh_dp
-
 def b_least(cal_data, func):
-<<<<<<< HEAD
-	'''
-	b_least fits the coefficients b of the fit function func using the
-	calibration data cal_data.
-	'''
-	b_start = b_least_start(cal_data, func)
-	b_scale = np.copy(b_start)
-	b_scale[b_scale == 0] = 1
-	b_start2 = b_start/b_scale
-	b_lm = least_squares(_b_residuals, b_start2, jac=_b_jacobian, args=(cal_data, b_scale, func), method='lm')
-	b_opt = b_lm.x*b_scale
-	b_opt_cov = b_covariance(cal_data, b_opt, func)
-	b_res = b_objective_func2(cal_data, b_opt, func)
-	return b_opt, b_opt_cov, b_res
-=======
     '''
     Fits the coefficients of the fit function using the calibration data.
 
@@ -421,7 +406,6 @@
     b_opt_cov = b_covariance(cal_data, b_opt, func)
     b_res = b_objective_func2c(cal_data, y_opt, b_opt, func)
     return b_opt, b_opt_cov, b_res
->>>>>>> 111f28a9
 
 def b_eval(meas_data, b, b_cov, func):
     '''
