--- conflicted
+++ resolved
@@ -1,13 +1,9 @@
 # B_LEAST ISO 6143:2001
-<<<<<<< HEAD
-# Michael Wollensack METAS - 24.10.2024 - 05.11.2024
-=======
 # Michael Wollensack METAS - 24.10.2024 - 19.11.2024
 
 """
 METAS B LEAST is a Python implementation of the B LEAST program of the ISO 6143:2001 norm.
 """
->>>>>>> 111f28a9
 
 import os
 import numpy as np
