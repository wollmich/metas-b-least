--- conflicted
+++ resolved
@@ -1,12 +1,9 @@
 # B_LEAST ISO 6143:2001
 # Michael Wollensack METAS - 24.10.2024 - 19.11.2024
-<<<<<<< HEAD
-=======
 
 """
 METAS B LEAST is a Python implementation of the B LEAST program of the ISO 6143:2001 norm.
 """
->>>>>>> 0ef0b053
 
 import os
 import numpy as np
@@ -129,11 +126,7 @@
     dx_db = [dx_db0, dx_db1, dx_db2]
     return [x, dx_dy, dx_db]
 
-<<<<<<< HEAD
-def b_objective_func1(x, ux, y, uy, b, func):
-=======
 def b_objective_func1(x, ux, y, uy, b, func): # pylint: disable=R0913, R0917
->>>>>>> 0ef0b053
     '''
     Computes the residuals for the x and y values and fit function
 
@@ -190,7 +183,6 @@
     h = b_objective_func1(x, ux, y, uy, b, func)
     return h
 
-<<<<<<< HEAD
 def b_objective_func2(x, ux, y, uy, y2, b, func):
     '''
     Computes the residuals for the x and y values and fit function
@@ -251,15 +243,10 @@
     h = b_objective_func2(x, ux, y, uy, y2, b, func)
     return h
 
-def b_covariance(cal_data, b, func):
-    '''
-    Computes the covariance matrix of the coefficients for the given calibration data and fit function.
-=======
 def b_covariance(cal_data, b, func):  # pylint: disable=R0914
     '''
-    Computes the covariance matrix of the coefficients for the given 
+    Computes the covariance matrix of the coefficients for the given
     calibration data and fit function.
->>>>>>> 0ef0b053
 
     Parameters:
     cal_data (numpy.ndarray): A 2D array containing the calibration data.
@@ -309,18 +296,6 @@
     '''
     x = cal_data[:, 0]
     y = cal_data[:, 2]
-<<<<<<< HEAD
-    if func == b_linear_func:
-        b_start = np.flip(np.polyfit(y, x, 1))
-    elif func == b_second_order_poly:
-        b_start = np.flip(np.polyfit(y, x, 2))
-    elif func == b_third_order_poly:
-        b_start = np.flip(np.polyfit(y, x, 3))
-    elif func == b_power_func:
-        b0_b1 = np.flip(np.polyfit(y, x, 1))
-        b_start = np.append(b0_b1, 0)
-    elif func == b_exp_func:
-=======
     if func is b_linear_func:
         b_start = np.flip(np.polyfit(y, x, 1))
     elif func is b_second_order_poly:
@@ -331,7 +306,6 @@
         b0_b1 = np.flip(np.polyfit(y, x, 1))
         b_start = np.append(b0_b1, 0)
     elif func is b_exp_func:
->>>>>>> 0ef0b053
         # x = b0 + b1*exp(b2*y)
         # x = b0 + b1*(1 + b2*y + b2^2/2*y^2 + ...)
         # x = b0 + b1 + b1*b2*y + b1*b2^2/2*y^2 + ...
@@ -350,7 +324,6 @@
     f = b_objective_func1c(cal_data, b, func)
     #print(np.sum(f*f))
     return f
-<<<<<<< HEAD
 
 def _b_residuals2(params, cal_data, y2_b_scale, func):
     n = cal_data.shape[0]
@@ -384,8 +357,6 @@
         # Weighted y
         jacobi[n+i, i] = dy2_dy2 * y2_scale[i] / uy[i]
     return jacobi
-=======
->>>>>>> 0ef0b053
 
 def b_least(cal_data, func):
     '''
@@ -404,7 +375,6 @@
     Example:
     >>> cal_data = np.array([[1, 0.1, 2, 0.2], [2, 0.1, 4, 0.2]])
     >>> b_least(cal_data, b_linear_func)
-<<<<<<< HEAD
     (array([0., 0.5]), array([[0.1, -0.03], [-0.03, 0.01]]), array([0., 0., 0., 0.]))
     '''
     n = cal_data.shape[0]
@@ -420,18 +390,6 @@
     b_opt = y2_b_opt[n:]
     b_opt_cov = b_covariance(cal_data, b_opt, func)
     b_res = b_objective_func2c(cal_data, y_opt, b_opt, func)
-=======
-    (array([0., 0.5]), array([[0.1, -0.03], [-0.03, 0.01]]), array([0., 0.]))
-    '''
-    b_start = b_least_start(cal_data, func)
-    b_scale = np.copy(b_start)
-    b_scale[b_scale == 0] = 1
-    b_start2 = b_start/b_scale
-    b_lm = least_squares(_b_residuals1, b_start2, args=(cal_data, b_scale, func), method='lm')
-    b_opt = b_lm.x*b_scale
-    b_opt_cov = b_covariance(cal_data, b_opt, func)
-    b_res = b_objective_func1c(cal_data, b_opt, func)
->>>>>>> 0ef0b053
     return b_opt, b_opt_cov, b_res
 
 def b_eval(meas_data, b, b_cov, func):
@@ -456,17 +414,10 @@
     >>> b_eval(meas_data, b, b_cov, b_linear_func)
     (array([1.25, 1.75]), array([[0.015, 0.0075], [0.0075, 0.0225]]))
     '''
-<<<<<<< HEAD
-    x, y, x_cov, y_cov, xy_cov = b_eval_xy(meas_data, b, b_cov, func)
-    return x, x_cov
-
-def b_eval_xy(meas_data, b, b_cov, func):
-=======
     x, _, x_cov, _, _ = b_eval_xy(meas_data, b, b_cov, func)
     return x, x_cov
 
 def b_eval_xy(meas_data, b, b_cov, func):  # pylint: disable=R0914
->>>>>>> 0ef0b053
     '''
     Evaluates the fit function with the given coefficients at the measurement data.
 
@@ -567,19 +518,11 @@
     print('Measurement data:')
     ux = np.sqrt(np.diag(x_cov))
     print(np.concatenate((np.array([x, ux]).T, meas_data), axis=1))
-<<<<<<< HEAD
-    if (ux.size > 1):
-        print('Covariance cov(x)')
-        print(x_cov)
-
-def b_plot(cal_data, meas_data, b, b_cov, func):
-=======
     if ux.size > 1:
         print('Covariance cov(x)')
         print(x_cov)
 
 def b_plot(cal_data, meas_data, b, b_cov, func):  # pylint: disable=R0914
->>>>>>> 0ef0b053
     '''
     Plots the calibration data, the measurement data and the fit function using the coefficients.
 
@@ -595,11 +538,7 @@
     '''
     k = 2
     # figure
-<<<<<<< HEAD
-    fig, ax = plt.subplots()
-=======
     _, ax = plt.subplots()
->>>>>>> 0ef0b053
     # fit function
     ymin = np.min(np.array([np.min(cal_data[:,2]), np.min(meas_data[:,0])]))
     ymax = np.max(np.array([np.max(cal_data[:,2]), np.max(meas_data[:,0])]))
@@ -608,18 +547,6 @@
     fx, fx_cov = b_eval(f_data, b, b_cov, func)
     ufx = np.sqrt(np.diag(fx_cov))
     ax.plot(fx, fy, color='blue', label='Fit x = f(y)')
-<<<<<<< HEAD
-    ax.fill_betweenx(fy.flatten(), (fx-k*ufx).flatten(), (fx+k*ufx).flatten(), color='blue', alpha=0.5)
-    # calibration data
-    ax.errorbar(cal_data[:,0], cal_data[:,2], xerr=k*cal_data[:,1], yerr=k*cal_data[:,3], fmt='.', color='red', ecolor='red', capsize=3, label='Reference points')
-    for i in range(cal_data.shape[0]):
-        _b_plot_ellipse(ax, cal_data[i,0], cal_data[i,2], np.array([[cal_data[i,1]**2, 0], [0, cal_data[i,3]**2]]), 'red')
-    # measurement data
-    x, y, x_cov, y_cov, xy_cov = b_eval_xy(meas_data, b, b_cov, func)
-    ax.errorbar(x, meas_data[:,0], xerr=k*np.sqrt(np.diag(x_cov)), yerr=k*np.sqrt(np.diag(y_cov)), fmt='.', color='black', ecolor='black', capsize=3, label='Measurement points')
-    for i in range(meas_data.shape[0]):
-        _b_plot_ellipse(ax, x[i], y[i], np.array([[x_cov[i,i], xy_cov[i,i]], [xy_cov[i,i], y_cov[i,i]]]), 'black')
-=======
     ax.fill_betweenx(fy.flatten(), (fx-k*ufx).flatten(), (fx+k*ufx).flatten(),
                      color='blue', alpha=0.5)
     # calibration data
@@ -635,7 +562,6 @@
     for i in range(meas_data.shape[0]):
         _b_plot_ellipse(ax, x[i], y[i], np.array([[x_cov[i,i], xy_cov[i,i]],
                                                   [xy_cov[i,i], y_cov[i,i]]]), 'black')
->>>>>>> 0ef0b053
     plt.xlabel('Assigned value x')
     plt.ylabel('Instrument response y')
     plt.legend()
@@ -748,7 +674,6 @@
     '''
     nsamples = cal_samples.shape[0]
     cal_data = _b_cal_samples_to_cal_data(cal_samples)
-<<<<<<< HEAD
     n = cal_data.shape[0]
     y2_start = cal_data[:, 2]
     cal_data_i = np.copy(cal_data)
@@ -757,27 +682,14 @@
     y2_b_scale = np.copy(y2_b_start)
     y2_b_scale[y2_b_scale == 0] = 1
     y2_b_start2 = y2_b_start/y2_b_scale
-=======
-    cal_data_i = np.copy(cal_data)
-    b_start = b_least_start(cal_data, func)
-    b_scale = np.copy(b_start)
-    b_scale[b_scale == 0] = 1
-    b_start2 = b_start/b_scale
->>>>>>> 0ef0b053
     b_samples = np.zeros((nsamples, b_start.size))
     for i in range(nsamples):
         cal_data_i[:, 0] = cal_samples[i, :, 0]
         cal_data_i[:, 2] = cal_samples[i, :, 1]
-<<<<<<< HEAD
         y2_b_i_lm = least_squares(_b_residuals2, y2_b_start2, args=(cal_data_i, y2_b_scale, func), method='lm')
         y2_b_opt_i = y2_b_i_lm.x*y2_b_scale
         b_opt_i = y2_b_opt_i[n:]
         b_samples[i, :] = b_opt_i
-=======
-        b_i_lm = least_squares(_b_residuals1, b_start2, args=(cal_data_i, b_scale, func),
-                               method='lm')
-        b_samples[i, :] = b_i_lm.x*b_scale
->>>>>>> 0ef0b053
     return b_samples
 
 def b_eval_mc(meas_samples, b_samples, func):
@@ -845,12 +757,8 @@
     Displays the coefficients, their uncertainties, the covariance matrix.
 
     Parameters:
-<<<<<<< HEAD
-    b_samples (numpy.ndarray): A 2D array where each row contains the coefficients b for one samples.
-=======
     b_samples (numpy.ndarray): A 2D array where each row contains the coefficients b
                                for one samples.
->>>>>>> 0ef0b053
 
     Returns:
     None
