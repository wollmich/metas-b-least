# METAS B LEAST

METAS B LEAST is a Python implementation of the B LEAST program of the [ISO 6143:2001](https://www.iso.org/standard/24665.html) norm.
The derivations of the different fit functions have been explicitly programmed, see [metas_b_lest.py](https://github.com/wollmich/metas-b-least/blob/main/metas_b_least/metas_b_least.py).
The program has been verified against [METAS UncLib](https://www.metas.ch/unclib) which is using automatic differentiation.

The following link will launch an interactive Python environment where you can you use METAS B LEAST:

[![Binder](https://mybinder.org/badge_logo.svg)](https://mybinder.org/v2/gh/wollmich/metas-b-least/HEAD)

## Examples

Take a look at the following code example for the usage of the METAS B LEAST Python package:

```python
from metas_b_least import *

# Calibration and measurement data
cal_data = b_read_cal_data(os.path.join(data_dir, 'b_least_1_data_cal.txt'))
meas_data = b_read_meas_data(os.path.join(data_dir, 'b_least_1_data_meas.txt'))
b_disp_cal_data(cal_data)

# Fit coefficients of the fit function using the calibration data
b, b_cov, b_res = b_least(cal_data, b_linear_func)
b_disp_cal_results(b, b_cov, b_res)

# Evaluate the fit function with the coefficients at the measurement data
x, x_cov = b_eval(meas_data, b, b_cov, b_linear_func)
b_disp_meas_results(x, x_cov, meas_data)

# Plot calibration data, measurement data and fit function
b_plot(cal_data, meas_data, b, b_cov, b_linear_func)
```

See as well the following Jupyter Notebooks:

- [Example 1](https://github.com/wollmich/metas-b-least/blob/main/metas_b_least/Example_B_LEAST_1.ipynb)
- [Example 2](https://github.com/wollmich/metas-b-least/blob/main/metas_b_least/Example_B_LEAST_2.ipynb)
- [Example 3](https://github.com/wollmich/metas-b-least/blob/main/metas_b_least/Example_B_LEAST_3.ipynb)

## Functions

### Input Functions

**b_read_cal_data** reads calibration data from tabular separated text file where the first column are the `x` values, the second column are the standard uncertainties of `x`, the third column are the `y` values and the forth column are the standard uncertainties of `y`.

**b_read_meas_data** reads measurement data from tabular separated text file where the first column are the `y` values and the second column are the standard uncertainties of `y`.

### Processing Functions

**b_least** fits the coefficients `b` of the fit function `func` using the calibration data `cal_data`.

**b_eval** evaluates the fit function `func` with the coefficients `b` at the measurement data `meas_data`.

The following fit functions are available:

| Name                    | Function                             |
|:------------------------|:-------------------------------------|
| **b_linear_func**       | $$x = b_0 + b_1y$$                   |
| **b_second_order_poly** | $$x = b_0 + b_1y + b_2y^2$$          |
| **b_third_order_poly**  | $$x = b_0 + b_1y + b_2y^2 + b_3y^3$$ |
| **b_power_func**        | $$x = b_0 + b_1y^{(1 + b_2)}$$       |
| **b_exp_func**          | $$x = b_0 + b_1e^{b_2y}$$            |

### Output Functions

**b_disp_cal_data** displays the calibration data `cal_data`.

**b_disp_cal_results** displays the coefficients `b`, the uncertainties of `b`, the covariance matrix of `b`, the residual and the maximum absolute value of weighted deviations.

**b_disp_meas_results** displays the measurement data `x` and `meas_data`.

**b_plot** plots the calibration data `cal_data`, the measurement data `meas_data` and the fit function using the coefficients `b`.

## Source Code

https://github.com/wollmich/metas-b-least/

## Releases

https://pypi.org/project/metas-b-least/

## Requirements

- [NumPy](https://pypi.org/project/numpy/)
- [SciPy](https://pypi.org/project/scipy/)
- [Matplotlib](https://pypi.org/project/matplotlib/)

---

<<<<<<< HEAD
Michael Wollensack METAS - 05.11.2024
=======
Michael Wollensack METAS - 19.11.2024
>>>>>>> 111f28a9
<|MERGE_RESOLUTION|>--- conflicted
+++ resolved
@@ -88,8 +88,4 @@
 
 ---
 
-<<<<<<< HEAD
-Michael Wollensack METAS - 05.11.2024
-=======
-Michael Wollensack METAS - 19.11.2024
->>>>>>> 111f28a9
+Michael Wollensack METAS - 19.11.2024